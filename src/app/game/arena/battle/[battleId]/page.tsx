'use client';

import React, { useEffect, useState, useCallback, useRef } from 'react';
import { useParams, useRouter } from 'next/navigation';
import { Loader2, RefreshCw } from 'lucide-react';
import { createClient } from '@/lib/supabase/client';
import { useUser } from '@/hooks/useUser';
import {
  useBattleData,
  useBattleSubscriptions,
  useCardFetching,
  useBattleResolution,
  useCountdown
} from '@/hooks/battle';
import { BattlePhaseRenderer } from '@/components/game/battle/phases';
import { GameLog } from '@/components/game/battle/GameLog';

export default function BattlePage() {
  const { battleId } = useParams();
  const { user } = useUser();
  const router = useRouter();
  const supabase = createClient();

  // Convert battleId to string
  const battleIdString = Array.isArray(battleId) ? battleId[0] : battleId || '';

  // State for UI interactions
  const [refreshing, setRefreshing] = useState(false);
  const [checkingSelection, setCheckingSelection] = useState(true);
  const [playerHasSelected, setPlayerHasSelected] = useState(false);
  const [opponentHasSelected, setOpponentHasSelected] = useState(false);
  const [lastUpdateTime, setLastUpdateTime] = useState<string>('');

  // Custom hooks for battle state management
  const { battle, selection, loading, error, refresh } = useBattleData(battleIdString);
  const { player1Card, player2Card, cardsLoading, refetchCards } = useCardFetching(battle, selection, user);
  const { triggerResolution, isResolving, resolutionError, autoTriggerResolution } = useBattleResolution(battle, selection);
  const { seconds: countdownSeconds, start: startCountdown } = useCountdown();

  // Update selection status when data changes
  useEffect(() => {
    if (!user || !battle || !selection) {
      setPlayerHasSelected(false);
      setOpponentHasSelected(false);
      return;
    }

    const isChallenger = user.id === battle.challenger_id;
    const hasSelected = isChallenger ? !!selection.player1_card_id : !!selection.player2_card_id;
    const opponentSelected = isChallenger ? !!selection.player2_card_id : !!selection.player1_card_id;

    setPlayerHasSelected(hasSelected);
    setOpponentHasSelected(opponentSelected);
    setCheckingSelection(false);

    if (opponentSelected) {
      setLastUpdateTime(new Date().toLocaleTimeString());
    }
  }, [user, battle, selection]);

  // Track if countdown has been started for this battle
  const countdownStartedRef = useRef<Set<string>>(new Set());

  // Auto-trigger resolution for cards_revealed status (only once per battle)
  useEffect(() => {
    if (battle?.status === 'cards_revealed' &&
      selection?.player1_card_id &&
      selection?.player2_card_id &&
      battle?.id &&
      !countdownStartedRef.current.has(battle.id)) {

      console.log('🎯 Starting countdown for cards_revealed battle:', battle.id);
      countdownStartedRef.current.add(battle.id);

      startCountdown(8, async () => {
        console.log('⏰ Countdown completed, triggering resolution');

        // Double-check battle status before attempting resolution
        try {
          const { data: currentBattle, error: checkError } = await supabase
            .from('battle_instances')
            .select('status')
            .eq('id', battle.id)
            .single();

          if (checkError || !currentBattle) {
            console.error('Error checking battle status:', checkError);
            return;
          }

          if (currentBattle.status === 'completed') {
            console.log('Battle already completed by another player, skipping resolution');
            // Just refresh to show the completed state
            setTimeout(() => refresh(), 100);
            return;
          }

          // Battle is still in cards_revealed state, proceed with resolution
          const { data, error } = await supabase.functions.invoke('resolve-battle-v2', {
            body: { battle_id: battle.id }
          });

          if (error) {
            console.error('Error resolving battle:', error);
            // Even if resolution fails, refresh to get latest state
            setTimeout(() => refresh(), 500);
          } else {
            console.log('✅ Battle resolved successfully:', data);
            // Force refresh after resolution
            setTimeout(() => refresh(), 500);
          }
        } catch (err) {
          console.error('Error in resolution process:', err);
          // Always refresh to get latest state
          setTimeout(() => refresh(), 500);
        }
      });
    }
  }, [battle?.status, battle?.id, selection?.player1_card_id, selection?.player2_card_id, startCountdown, supabase, refresh]);

  // Fetch initial data
  useEffect(() => {
    if (battleIdString && user) {
      refresh();
    }
  }, [battleIdString, user, refresh]);

  // Refetch cards when selection changes
  useEffect(() => {
    if (selection && (selection.player1_card_id || selection.player2_card_id)) {
      refetchCards();
    }
  }, [selection, refetchCards]);

  // Real-time subscription callbacks
  const subscriptionCallbacks = {
    onBattleUpdate: useCallback((updatedBattle: any) => {
      console.log('📡 Battle updated via subscription:', updatedBattle);
      // Force immediate refresh when battle status changes
      setTimeout(() => refresh(), 100);
    }, [refresh]),

    onSelectionUpdate: useCallback((updatedSelection: any) => {
      console.log('📡 Selection updated via subscription:', updatedSelection);
      setTimeout(() => refresh(), 100);
    }, [refresh]),

    onCardSubmitted: useCallback((payload: any) => {
      console.log('📡 Card submitted via broadcast:', payload);
      setTimeout(() => refresh(), 100);
    }, [refresh]),

    onBattleStatusChange: useCallback((payload: any) => {
      console.log('📡 Battle status changed via broadcast:', payload);
      setTimeout(() => refresh(), 100);
    }, [refresh]),
  };

  // Set up real-time subscriptions
  const { isConnected, subscriptionError } = useBattleSubscriptions(
    battleIdString,
    user,
    subscriptionCallbacks
  );

<<<<<<< HEAD
  // Handle card selection
  const handleCardSelection = useCallback(async (cardId: string) => {
    if (!user || !battle || playerHasSelected) return;

    try {
      console.log(`Player ${user.id} selected card ${cardId} for battle ${battle.id}`);
      setPlayerHasSelected(true);

      // The CardSelectionGrid component handles the actual submission
      // We just update the UI state here
      setTimeout(() => {
        refresh();
      }, 1000);

    } catch (error) {
      console.error('Error handling card selection:', error);
      setPlayerHasSelected(false);
    }
  }, [user, battle, playerHasSelected, refresh]);

  // Handle manual refresh
  const handleRefresh = useCallback(async () => {
    setRefreshing(true);
    try {
      await refresh();
      if (selection) {
        await refetchCards();
=======
    console.log(`Player ${user.id} selected card ${cardId} for battle ${battle.id}`);
    setPlayerHasSelectedCard(true); // Update UI state
    
    // No need to make another API call - CardSelectionGrid.tsx already handled the submission
    // The realtime subscription will handle updating the state from the database.
    console.log('Card selection confirmed in battle page component');
  };
// Manual trigger function removed - auto-resolve is now working properly

  // Handle manual refresh
  const handleRefresh = useCallback(async () => {
    console.log('Manual refresh triggered');
  }, []);

  useEffect(() => {
    if (!battleId || !user) return;
    
    // Prevent multiple subscription setups
    if (subscriptionsSetupRef.current) {
      console.log('Subscriptions already set up, skipping');
      return;
    }
    
    subscriptionsSetupRef.current = true;
    fetchBattleData();

    // Add debounce mechanism to prevent excessive refreshes
    let refreshTimeout: NodeJS.Timeout | null = null;
    
    const debouncedRefresh = () => {
      if (refreshTimeout) {
        clearTimeout(refreshTimeout);
      }
      refreshTimeout = setTimeout(async () => {
        // Only refresh if we don't have complete data yet
        const currentBattle = battle;
        const currentSelection = selection;
        
        if (!currentBattle || !currentSelection || 
            (currentBattle.status === 'active' && (!player1Card || !player2Card))) {
          console.log('Battle presence sync - refreshing battle data (incomplete data)');
          await fetchBattleData(true);
        } else {
          console.log('Battle presence sync - skipping refresh (complete data available)');
        }
      }, 3000); // Debounce by 3 seconds to reduce frequency
    };

    // Set up a simplified real-time channel for battle updates
    const battleChannel = supabase
      .channel(`battle-realtime:${battleId}`, {
        config: {
          presence: {
            key: user.id,
          },
        },
      })
      .on('presence', { event: 'sync' }, debouncedRefresh)
      .on('broadcast', { event: 'card_submitted' }, async (payload) => {
        console.log('Card submitted broadcast received:', payload);
        // Immediately refresh battle data when someone submits a card
        await fetchBattleData(true);
      })
      .on('broadcast', { event: 'battle_update' }, async (payload) => {
        console.log('Battle update broadcast received:', payload);
        // Immediately refresh battle data when battle updates
        await fetchBattleData(true);
      })
      .subscribe(async (status: string) => {
        console.log(`Battle presence subscription status: ${status}`);
        if (status === 'SUBSCRIBED') {
          // Track this user's presence in the battle (only once)
          await battleChannel.track({
            user_id: user.id,
            status: 'in_battle',
            last_seen: new Date().toISOString(),
          });
        }
      });

    // Set up intelligent polling - more frequent during active phases, less frequent during waiting
    const pollInterval = setInterval(async () => {
      // Get current state values inside the interval to avoid stale closures
      const currentBattle = battle;
      const currentPlayer1Card = player1Card;
      const currentPlayer2Card = player2Card;
      const currentSelection = selection;
      
      if (currentBattle?.status === 'active' || currentBattle?.status === 'cards_revealed') {
        // Only poll if we don't have both cards yet and selection data is missing
        if (!currentPlayer1Card || !currentPlayer2Card || !currentSelection) {
          console.log('Polling for battle updates during active phase...');
          await fetchBattleData(true);
        } else {
          console.log('Already have both cards and selection data, skipping poll');
        }
      } else if (currentBattle?.status === 'completed') {
        console.log('Battle completed, stopping polling');
        clearInterval(pollInterval);
      }
    }, 8000); // Poll every 8 seconds during active phases (reduced frequency)

    // Database subscription for critical battle updates
    const dbChannel = supabase
      .channel(`battle-db:${battleId}`)
      .on('postgres_changes', {
        event: 'UPDATE',
        schema: 'public', 
        table: 'battle_instances',
        filter: `id=eq.${battleId}`,
      }, async (payload) => {
        console.log('Database battle update:', payload.new);
        const newBattleData = payload.new as BattleInstance;
        const currentBattle = battle; // Get current state to avoid stale closure
        const previousStatus = currentBattle?.status;
        setBattle(newBattleData);
        
        // Only refresh full data when battle status actually changes to important states
        if (previousStatus !== newBattleData.status && 
            (newBattleData.status === 'cards_revealed' || newBattleData.status === 'completed')) {
          console.log(`Battle status changed to: ${newBattleData.status}, refreshing data`);
          await fetchBattleData(true);
        } else {
          console.log(`Battle updated but status unchanged or not critical: ${newBattleData.status}`);
        }
        
        // Broadcast to other players only on status changes
        if (previousStatus !== newBattleData.status) {
          await battleChannel.send({
            type: 'broadcast',
            event: 'battle_update',
            payload: { 
              battle_id: battleId,
              new_status: newBattleData.status,
              updated_at: new Date().toISOString()
            }
          });
        }
      })
      .on('postgres_changes', {
        event: '*',
        schema: 'public',
        table: 'battle_selections', 
        filter: `battle_id=eq.${battleId}`
      }, async (payload) => {
        console.log('Database selection update:', payload.new);
        const data = payload.new as any;
        if (!data) return;
        
        setSelection(data);
        
        // Update player selection status immediately
        const currentBattle = battle; // Get current state to avoid stale closure
        const currentPlayer1Card = player1Card;
        const currentPlayer2Card = player2Card;
        
        if (user && currentBattle) {
          const isChallenger = user.id === currentBattle.challenger_id;
          const hasSelected = isChallenger ? !!data.player1_card_id : !!data.player2_card_id;
          const opponentSelected = isChallenger ? !!data.player2_card_id : !!data.player1_card_id;
          
          console.log(`Selection update - Player: ${hasSelected}, Opponent: ${opponentSelected}`);
          setPlayerHasSelectedCard(hasSelected);
          setOpponentHasSelectedCard(opponentSelected);
          
          if (opponentSelected) {
            setLastUpdateTime(new Date().toLocaleTimeString());
          }
        }
        
        // Fetch card details only if we don't already have them
        if ((!currentPlayer1Card && data.player1_card_id) || (!currentPlayer2Card && data.player2_card_id)) {
          console.log('Fetching missing card details after selection update');
          await fetchCardDetails(data);
        } else {
          console.log('Card details already available, skipping fetch');
        }
        
        // If both players submitted, broadcast update
        const bothSubmitted = data.player1_card_id && data.player2_card_id;
        if (bothSubmitted) {
          console.log('Both players submitted - broadcasting card_submitted event');
          await battleChannel.send({
            type: 'broadcast',
            event: 'card_submitted',
            payload: { 
              battle_id: battleId,
              both_submitted: true,
              submitted_at: new Date().toISOString()
            }
          });
        }
      })
      .subscribe();

    return () => {
      console.log('Cleaning up battle subscriptions');
      subscriptionsSetupRef.current = false;
      if (refreshTimeout) {
        clearTimeout(refreshTimeout);
>>>>>>> 6f033f3e
      }
    } catch (error) {
      console.error('Error refreshing battle data:', error);
    } finally {
      setRefreshing(false);
    }
  }, [refresh, refetchCards, selection]);

  // Handle manual battle resolution
  const handleResolveBattle = useCallback(async () => {
    if (!battle?.id) return;

    console.log('Manually triggering battle resolution for battle:', battle.id);
    await triggerResolution();
  }, [battle?.id, triggerResolution]);

  // Navigation handlers
  const handleReturnToGame = useCallback(() => {
    router.push('/game');
  }, [router]);

<<<<<<< HEAD
  const handleFindNewBattle = useCallback(() => {
    router.push('/game/arena/lobby');
  }, [router]);
=======
  const renderContent = () => {
    if (loading) {
      return <div className="text-center p-8"><Loader2 className="mx-auto h-12 w-12 animate-spin" /> Loading Battle...</div>;
    }
>>>>>>> 6f033f3e

  // Redirect if user not authenticated
  useEffect(() => {
    if (!user && !loading) {
      router.push('/login');
    }
  }, [user, loading, router]);

  // Show loading state
  if (loading || !user) {
    return (
      <div className="content-height">
        <div className="text-center p-8">
          <Loader2 className="mx-auto h-12 w-12 animate-spin" />
          <p className="mt-4">Loading Battle...</p>
        </div>
      </div>
    );
  }

  // Show error state
  if (error) {
    return (
      <div className="content-height">
        <div className="p-4 text-xl font-bold text-red-500">
          Error: {error}
          <button
            onClick={handleRefresh}
            className="ml-4 px-4 py-2 bg-blue-600 text-white rounded-lg hover:bg-blue-700"
          >
            Retry
          </button>
        </div>
      </div>
    );
  }

  return (
    <div className="content-height">
      <div className="p-4">
        {/* Header */}
        <div className="flex justify-between items-center mb-4">
          <h1 className="text-2xl font-bold">Battle Arena - {battle?.id}</h1>
          <div className="flex gap-2">
<<<<<<< HEAD
            <button
              onClick={handleRefresh}
              disabled={refreshing}
              className="flex items-center gap-2 px-4 py-2 bg-blue-600 text-white rounded-lg hover:bg-blue-700 disabled:bg-gray-600 disabled:cursor-not-allowed transition-colors"
=======
          <button
            onClick={handleRefresh}
            disabled={refreshing}
            className="flex items-center gap-2 px-4 py-2 bg-blue-600 text-white rounded-lg hover:bg-blue-700 disabled:bg-gray-600 disabled:cursor-not-allowed transition-colors"
          >
            <RefreshCw className={`w-4 h-4 ${refreshing ? 'animate-spin' : ''}`} />
            {refreshing ? 'Refreshing...' : 'Refresh'}
          </button>
        </div>
      </div>

      {/* Debug Panel - Remove this in production */}
      {process.env.NODE_ENV === 'development' && (
        <div className="mb-4 p-4 bg-gray-800 rounded-lg border border-gray-600">
          <h3 className="text-sm font-bold text-yellow-400 mb-2">🔧 Debug Info</h3>
          <div className="grid grid-cols-2 gap-4 text-xs">
            <div>
              <p><strong>Battle Status:</strong> {battle?.status || 'N/A'}</p>
              <p><strong>Battle ID:</strong> {battle?.id || 'N/A'}</p>
              <p><strong>User ID:</strong> {user?.id?.slice(0, 8) || 'N/A'}...</p>
              <p><strong>Is Challenger:</strong> {user?.id === battle?.challenger_id ? 'Yes' : 'No'}</p>
            </div>
            <div>
              <p><strong>Player1 Card:</strong> {selection?.player1_card_id ? '✅' : '❌'}</p>
              <p><strong>Player2 Card:</strong> {selection?.player2_card_id ? '✅' : '❌'}</p>
              <p><strong>Both Submitted:</strong> {selection?.player1_card_id && selection?.player2_card_id ? '✅' : '❌'}</p>
              <p><strong>Countdown:</strong> {countdownSeconds > 0 ? `${countdownSeconds}s` : 'N/A'}</p>
            </div>
          </div>
          <div className="mt-2">
            <p className="text-xs"><strong>Selection Data:</strong> {JSON.stringify(selection, null, 2)}</p>
          </div>
        </div>
      )}

      <div className="flex justify-between items-center mb-4">
        <div className="flex gap-2">
          {battle?.status === 'cards_revealed' && (
            <button
              onClick={() => {
                if (battle.id) {
                  console.log('Explicitly calling resolve-battle-v2 for cards_revealed state');
                  supabase.functions.invoke('resolve-battle-v2', {
                    body: { battle_id: battle.id }
                  })
                  .then(({ data, error }) => {
                    if (error) {
                      console.error('Error resolving battle:', error);
                      return;
                    }
                    console.log('Battle resolved successfully:', data);
                  });
                }
              }}
              className="px-4 py-2 bg-green-600 text-white rounded-lg hover:bg-green-700 text-sm"
>>>>>>> 6f033f3e
            >
              <RefreshCw className={`w-4 h-4 ${refreshing ? 'animate-spin' : ''}`} />
              {refreshing ? 'Refreshing...' : 'Refresh'}
            </button>
<<<<<<< HEAD

            {/* Manual resolve button for development */}
            {process.env.NODE_ENV === 'development' && battle?.status === 'cards_revealed' && (
              <button
                onClick={handleResolveBattle}
                disabled={isResolving}
                className="px-4 py-2 bg-green-600 text-white rounded-lg hover:bg-green-700 disabled:bg-gray-600 text-sm"
              >
                {isResolving ? 'Resolving...' : 'Force Resolve'}
              </button>
            )}
          </div>
        </div>

        {/* Debug Panel - Development Only */}
        {process.env.NODE_ENV === 'development' && (
          <div className="mb-4 p-4 bg-gray-800 rounded-lg border border-gray-600">
            <h3 className="text-sm font-bold text-yellow-400 mb-2">🔧 Debug Info</h3>
            <div className="grid grid-cols-2 gap-4 text-xs">
              <div>
                <p><strong>Battle Status:</strong> {battle?.status || 'N/A'}</p>
                <p><strong>Battle ID:</strong> {battle?.id || 'N/A'}</p>
                <p><strong>User ID:</strong> {user?.id?.slice(0, 8) || 'N/A'}...</p>
                <p><strong>Is Challenger:</strong> {user?.id === battle?.challenger_id ? 'Yes' : 'No'}</p>
                <p><strong>Connected:</strong> {isConnected ? '✅' : '❌'}</p>
              </div>
              <div>
                <p><strong>Player1 Card:</strong> {selection?.player1_card_id ? '✅' : '❌'}</p>
                <p><strong>Player2 Card:</strong> {selection?.player2_card_id ? '✅' : '❌'}</p>
                <p><strong>Cards Loading:</strong> {cardsLoading ? '⏳' : '✅'}</p>
                <p><strong>Countdown:</strong> {countdownSeconds > 0 ? `${countdownSeconds}s` : 'N/A'}</p>
                <p><strong>Resolution Error:</strong> {resolutionError ? '❌' : '✅'}</p>
              </div>
            </div>
            {subscriptionError && (
              <p className="text-red-400 text-xs mt-2">Subscription Error: {subscriptionError}</p>
            )}
          </div>
        )}

        {/* Main Content */}
=======
          )}
          {/* Manual resolve button removed - auto-resolve is now working properly */}
        </div>
      </div>
>>>>>>> 6f033f3e
        <div className="flex flex-col lg:flex-row gap-4">
          <div className="w-full lg:w-3/4">
            <BattlePhaseRenderer
              battle={battle}
              selection={selection}
              player1Card={player1Card}
              player2Card={player2Card}
              user={user}
              countdownSeconds={countdownSeconds}
              checkingSelection={checkingSelection}
              playerHasSelected={playerHasSelected}
              opponentHasSelected={opponentHasSelected}
              lastUpdateTime={lastUpdateTime}
              onCardSelection={handleCardSelection}
              onResolveBattle={handleResolveBattle}
              onReturnToGame={handleReturnToGame}
              onFindNewBattle={handleFindNewBattle}
            />
          </div>

          {/* Game Log Sidebar */}
          <div className="w-full lg:w-1/4">
            {battle && <GameLog battleState={battle} />}
          </div>
        </div>
      </div>
    </div>
  );
}<|MERGE_RESOLUTION|>--- conflicted
+++ resolved
@@ -1,6 +1,6 @@
 'use client';
 
-import React, { useEffect, useState, useCallback, useRef } from 'react';
+import React, { useEffect, useState, useCallback, useRef, useMemo } from 'react';
 import { useParams, useRouter } from 'next/navigation';
 import { Loader2, RefreshCw } from 'lucide-react';
 import { createClient } from '@/lib/supabase/client';
@@ -19,44 +19,18 @@
   const { battleId } = useParams();
   const { user } = useUser();
   const router = useRouter();
-  const supabase = createClient();
 
   // Convert battleId to string
   const battleIdString = Array.isArray(battleId) ? battleId[0] : battleId || '';
 
   // State for UI interactions
   const [refreshing, setRefreshing] = useState(false);
-  const [checkingSelection, setCheckingSelection] = useState(true);
-  const [playerHasSelected, setPlayerHasSelected] = useState(false);
-  const [opponentHasSelected, setOpponentHasSelected] = useState(false);
-  const [lastUpdateTime, setLastUpdateTime] = useState<string>('');
 
   // Custom hooks for battle state management
   const { battle, selection, loading, error, refresh } = useBattleData(battleIdString);
   const { player1Card, player2Card, cardsLoading, refetchCards } = useCardFetching(battle, selection, user);
   const { triggerResolution, isResolving, resolutionError, autoTriggerResolution } = useBattleResolution(battle, selection);
   const { seconds: countdownSeconds, start: startCountdown } = useCountdown();
-
-  // Update selection status when data changes
-  useEffect(() => {
-    if (!user || !battle || !selection) {
-      setPlayerHasSelected(false);
-      setOpponentHasSelected(false);
-      return;
-    }
-
-    const isChallenger = user.id === battle.challenger_id;
-    const hasSelected = isChallenger ? !!selection.player1_card_id : !!selection.player2_card_id;
-    const opponentSelected = isChallenger ? !!selection.player2_card_id : !!selection.player1_card_id;
-
-    setPlayerHasSelected(hasSelected);
-    setOpponentHasSelected(opponentSelected);
-    setCheckingSelection(false);
-
-    if (opponentSelected) {
-      setLastUpdateTime(new Date().toLocaleTimeString());
-    }
-  }, [user, battle, selection]);
 
   // Track if countdown has been started for this battle
   const countdownStartedRef = useRef<Set<string>>(new Set());
@@ -73,50 +47,11 @@
       countdownStartedRef.current.add(battle.id);
 
       startCountdown(8, async () => {
-        console.log('⏰ Countdown completed, triggering resolution');
-
-        // Double-check battle status before attempting resolution
-        try {
-          const { data: currentBattle, error: checkError } = await supabase
-            .from('battle_instances')
-            .select('status')
-            .eq('id', battle.id)
-            .single();
-
-          if (checkError || !currentBattle) {
-            console.error('Error checking battle status:', checkError);
-            return;
-          }
-
-          if (currentBattle.status === 'completed') {
-            console.log('Battle already completed by another player, skipping resolution');
-            // Just refresh to show the completed state
-            setTimeout(() => refresh(), 100);
-            return;
-          }
-
-          // Battle is still in cards_revealed state, proceed with resolution
-          const { data, error } = await supabase.functions.invoke('resolve-battle-v2', {
-            body: { battle_id: battle.id }
-          });
-
-          if (error) {
-            console.error('Error resolving battle:', error);
-            // Even if resolution fails, refresh to get latest state
-            setTimeout(() => refresh(), 500);
-          } else {
-            console.log('✅ Battle resolved successfully:', data);
-            // Force refresh after resolution
-            setTimeout(() => refresh(), 500);
-          }
-        } catch (err) {
-          console.error('Error in resolution process:', err);
-          // Always refresh to get latest state
-          setTimeout(() => refresh(), 500);
-        }
+        console.log('⏰ Countdown completed, triggering auto-resolution');
+        await autoTriggerResolution();
       });
     }
-  }, [battle?.status, battle?.id, selection?.player1_card_id, selection?.player2_card_id, startCountdown, supabase, refresh]);
+  }, [battle?.id, battle?.status, selection?.player1_card_id, selection?.player2_card_id, startCountdown, autoTriggerResolution]);
 
   // Fetch initial data
   useEffect(() => {
@@ -125,465 +60,162 @@
     }
   }, [battleIdString, user, refresh]);
 
-  // Refetch cards when selection changes
-  useEffect(() => {
-    if (selection && (selection.player1_card_id || selection.player2_card_id)) {
-      refetchCards();
-    }
-  }, [selection, refetchCards]);
-
-  // Real-time subscription callbacks
-  const subscriptionCallbacks = {
-    onBattleUpdate: useCallback((updatedBattle: any) => {
-      console.log('📡 Battle updated via subscription:', updatedBattle);
-      // Force immediate refresh when battle status changes
-      setTimeout(() => refresh(), 100);
-    }, [refresh]),
-
-    onSelectionUpdate: useCallback((updatedSelection: any) => {
-      console.log('📡 Selection updated via subscription:', updatedSelection);
-      setTimeout(() => refresh(), 100);
-    }, [refresh]),
-
-    onCardSubmitted: useCallback((payload: any) => {
-      console.log('📡 Card submitted via broadcast:', payload);
-      setTimeout(() => refresh(), 100);
-    }, [refresh]),
-
-    onBattleStatusChange: useCallback((payload: any) => {
-      console.log('📡 Battle status changed via broadcast:', payload);
-      setTimeout(() => refresh(), 100);
-    }, [refresh]),
-  };
-
-  // Set up real-time subscriptions
-  const { isConnected, subscriptionError } = useBattleSubscriptions(
-    battleIdString,
-    user,
-    subscriptionCallbacks
-  );
-
-<<<<<<< HEAD
-  // Handle card selection
-  const handleCardSelection = useCallback(async (cardId: string) => {
-    if (!user || !battle || playerHasSelected) return;
-
-    try {
-      console.log(`Player ${user.id} selected card ${cardId} for battle ${battle.id}`);
-      setPlayerHasSelected(true);
-
-      // The CardSelectionGrid component handles the actual submission
-      // We just update the UI state here
-      setTimeout(() => {
-        refresh();
-      }, 1000);
-
-    } catch (error) {
-      console.error('Error handling card selection:', error);
-      setPlayerHasSelected(false);
-    }
-  }, [user, battle, playerHasSelected, refresh]);
-
   // Handle manual refresh
   const handleRefresh = useCallback(async () => {
     setRefreshing(true);
     try {
       await refresh();
-      if (selection) {
-        await refetchCards();
-=======
-    console.log(`Player ${user.id} selected card ${cardId} for battle ${battle.id}`);
-    setPlayerHasSelectedCard(true); // Update UI state
-    
-    // No need to make another API call - CardSelectionGrid.tsx already handled the submission
-    // The realtime subscription will handle updating the state from the database.
-    console.log('Card selection confirmed in battle page component');
-  };
-// Manual trigger function removed - auto-resolve is now working properly
-
-  // Handle manual refresh
-  const handleRefresh = useCallback(async () => {
-    console.log('Manual refresh triggered');
-  }, []);
-
-  useEffect(() => {
-    if (!battleId || !user) return;
-    
-    // Prevent multiple subscription setups
-    if (subscriptionsSetupRef.current) {
-      console.log('Subscriptions already set up, skipping');
-      return;
-    }
-    
-    subscriptionsSetupRef.current = true;
-    fetchBattleData();
-
-    // Add debounce mechanism to prevent excessive refreshes
-    let refreshTimeout: NodeJS.Timeout | null = null;
-    
-    const debouncedRefresh = () => {
-      if (refreshTimeout) {
-        clearTimeout(refreshTimeout);
-      }
-      refreshTimeout = setTimeout(async () => {
-        // Only refresh if we don't have complete data yet
-        const currentBattle = battle;
-        const currentSelection = selection;
-        
-        if (!currentBattle || !currentSelection || 
-            (currentBattle.status === 'active' && (!player1Card || !player2Card))) {
-          console.log('Battle presence sync - refreshing battle data (incomplete data)');
-          await fetchBattleData(true);
-        } else {
-          console.log('Battle presence sync - skipping refresh (complete data available)');
-        }
-      }, 3000); // Debounce by 3 seconds to reduce frequency
-    };
-
-    // Set up a simplified real-time channel for battle updates
-    const battleChannel = supabase
-      .channel(`battle-realtime:${battleId}`, {
-        config: {
-          presence: {
-            key: user.id,
-          },
-        },
-      })
-      .on('presence', { event: 'sync' }, debouncedRefresh)
-      .on('broadcast', { event: 'card_submitted' }, async (payload) => {
-        console.log('Card submitted broadcast received:', payload);
-        // Immediately refresh battle data when someone submits a card
-        await fetchBattleData(true);
-      })
-      .on('broadcast', { event: 'battle_update' }, async (payload) => {
-        console.log('Battle update broadcast received:', payload);
-        // Immediately refresh battle data when battle updates
-        await fetchBattleData(true);
-      })
-      .subscribe(async (status: string) => {
-        console.log(`Battle presence subscription status: ${status}`);
-        if (status === 'SUBSCRIBED') {
-          // Track this user's presence in the battle (only once)
-          await battleChannel.track({
-            user_id: user.id,
-            status: 'in_battle',
-            last_seen: new Date().toISOString(),
-          });
-        }
-      });
-
-    // Set up intelligent polling - more frequent during active phases, less frequent during waiting
-    const pollInterval = setInterval(async () => {
-      // Get current state values inside the interval to avoid stale closures
-      const currentBattle = battle;
-      const currentPlayer1Card = player1Card;
-      const currentPlayer2Card = player2Card;
-      const currentSelection = selection;
-      
-      if (currentBattle?.status === 'active' || currentBattle?.status === 'cards_revealed') {
-        // Only poll if we don't have both cards yet and selection data is missing
-        if (!currentPlayer1Card || !currentPlayer2Card || !currentSelection) {
-          console.log('Polling for battle updates during active phase...');
-          await fetchBattleData(true);
-        } else {
-          console.log('Already have both cards and selection data, skipping poll');
-        }
-      } else if (currentBattle?.status === 'completed') {
-        console.log('Battle completed, stopping polling');
-        clearInterval(pollInterval);
-      }
-    }, 8000); // Poll every 8 seconds during active phases (reduced frequency)
-
-    // Database subscription for critical battle updates
-    const dbChannel = supabase
-      .channel(`battle-db:${battleId}`)
-      .on('postgres_changes', {
-        event: 'UPDATE',
-        schema: 'public', 
-        table: 'battle_instances',
-        filter: `id=eq.${battleId}`,
-      }, async (payload) => {
-        console.log('Database battle update:', payload.new);
-        const newBattleData = payload.new as BattleInstance;
-        const currentBattle = battle; // Get current state to avoid stale closure
-        const previousStatus = currentBattle?.status;
-        setBattle(newBattleData);
-        
-        // Only refresh full data when battle status actually changes to important states
-        if (previousStatus !== newBattleData.status && 
-            (newBattleData.status === 'cards_revealed' || newBattleData.status === 'completed')) {
-          console.log(`Battle status changed to: ${newBattleData.status}, refreshing data`);
-          await fetchBattleData(true);
-        } else {
-          console.log(`Battle updated but status unchanged or not critical: ${newBattleData.status}`);
-        }
-        
-        // Broadcast to other players only on status changes
-        if (previousStatus !== newBattleData.status) {
-          await battleChannel.send({
-            type: 'broadcast',
-            event: 'battle_update',
-            payload: { 
-              battle_id: battleId,
-              new_status: newBattleData.status,
-              updated_at: new Date().toISOString()
-            }
-          });
-        }
-      })
-      .on('postgres_changes', {
-        event: '*',
-        schema: 'public',
-        table: 'battle_selections', 
-        filter: `battle_id=eq.${battleId}`
-      }, async (payload) => {
-        console.log('Database selection update:', payload.new);
-        const data = payload.new as any;
-        if (!data) return;
-        
-        setSelection(data);
-        
-        // Update player selection status immediately
-        const currentBattle = battle; // Get current state to avoid stale closure
-        const currentPlayer1Card = player1Card;
-        const currentPlayer2Card = player2Card;
-        
-        if (user && currentBattle) {
-          const isChallenger = user.id === currentBattle.challenger_id;
-          const hasSelected = isChallenger ? !!data.player1_card_id : !!data.player2_card_id;
-          const opponentSelected = isChallenger ? !!data.player2_card_id : !!data.player1_card_id;
-          
-          console.log(`Selection update - Player: ${hasSelected}, Opponent: ${opponentSelected}`);
-          setPlayerHasSelectedCard(hasSelected);
-          setOpponentHasSelectedCard(opponentSelected);
-          
-          if (opponentSelected) {
-            setLastUpdateTime(new Date().toLocaleTimeString());
-          }
-        }
-        
-        // Fetch card details only if we don't already have them
-        if ((!currentPlayer1Card && data.player1_card_id) || (!currentPlayer2Card && data.player2_card_id)) {
-          console.log('Fetching missing card details after selection update');
-          await fetchCardDetails(data);
-        } else {
-          console.log('Card details already available, skipping fetch');
-        }
-        
-        // If both players submitted, broadcast update
-        const bothSubmitted = data.player1_card_id && data.player2_card_id;
-        if (bothSubmitted) {
-          console.log('Both players submitted - broadcasting card_submitted event');
-          await battleChannel.send({
-            type: 'broadcast',
-            event: 'card_submitted',
-            payload: { 
-              battle_id: battleId,
-              both_submitted: true,
-              submitted_at: new Date().toISOString()
-            }
-          });
-        }
-      })
-      .subscribe();
-
-    return () => {
-      console.log('Cleaning up battle subscriptions');
-      subscriptionsSetupRef.current = false;
-      if (refreshTimeout) {
-        clearTimeout(refreshTimeout);
->>>>>>> 6f033f3e
-      }
-    } catch (error) {
-      console.error('Error refreshing battle data:', error);
+      await refetchCards();
+    } catch (err) {
+      console.error('Error during manual refresh:', err);
     } finally {
       setRefreshing(false);
     }
-  }, [refresh, refetchCards, selection]);
-
-  // Handle manual battle resolution
-  const handleResolveBattle = useCallback(async () => {
-    if (!battle?.id) return;
-
-    console.log('Manually triggering battle resolution for battle:', battle.id);
-    await triggerResolution();
-  }, [battle?.id, triggerResolution]);
-
-  // Navigation handlers
-  const handleReturnToGame = useCallback(() => {
-    router.push('/game');
-  }, [router]);
-
-<<<<<<< HEAD
-  const handleFindNewBattle = useCallback(() => {
-    router.push('/game/arena/lobby');
-  }, [router]);
-=======
-  const renderContent = () => {
-    if (loading) {
-      return <div className="text-center p-8"><Loader2 className="mx-auto h-12 w-12 animate-spin" /> Loading Battle...</div>;
-    }
->>>>>>> 6f033f3e
-
-  // Redirect if user not authenticated
-  useEffect(() => {
-    if (!user && !loading) {
-      router.push('/login');
-    }
-  }, [user, loading, router]);
-
-  // Show loading state
-  if (loading || !user) {
-    return (
-      <div className="content-height">
-        <div className="text-center p-8">
-          <Loader2 className="mx-auto h-12 w-12 animate-spin" />
-          <p className="mt-4">Loading Battle...</p>
-        </div>
-      </div>
-    );
-  }
-
-  // Show error state
+  }, [refresh, refetchCards]);
+
+  // Handle card selection confirmation
+  const handleSelectionConfirmed = useCallback(async (cardId: string) => {
+    if (!user || !battle || !cardId) return;
+    console.log(`Player ${user.id} selected card ${cardId} for battle ${battle.id}`);
+    // The CardSelectionGrid component handles the actual submission
+    // Real-time subscriptions will update the state
+  }, [user, battle]);
+
+  // Check if both players have submitted their cards
+  const bothPlayersSubmitted = useMemo(() => {
+    return selection?.player1_card_id && selection?.player2_card_id;
+  }, [selection]);
+
+  // Track if the current user has submitted their card
+  const hasSubmittedCard = useMemo(() => {
+    if (!user || !selection || !battle) return false;
+    const isChallenger = user.id === battle.challenger_id;
+    return isChallenger ? !!selection.player1_card_id : !!selection.player2_card_id;
+  }, [selection, user, battle]);
+
+  // Render loading state
+  if (loading) {
+    return (
+      <div className="min-h-screen bg-gray-900 text-white flex items-center justify-center">
+        <div className="text-center">
+          <Loader2 className="mx-auto h-12 w-12 animate-spin text-yellow-400 mb-4" />
+          <p className="text-gray-300">Loading battle...</p>
+        </div>
+      </div>
+    );
+  }
+
+  // Render error state
   if (error) {
     return (
-      <div className="content-height">
-        <div className="p-4 text-xl font-bold text-red-500">
-          Error: {error}
+      <div className="min-h-screen bg-gray-900 text-white flex items-center justify-center">
+        <div className="text-center max-w-md">
+          <div className="text-red-400 text-6xl mb-4">⚠️</div>
+          <h1 className="text-2xl font-bold text-red-400 mb-2">Battle Error</h1>
+          <p className="text-gray-300 mb-6">{error}</p>
           <button
-            onClick={handleRefresh}
-            className="ml-4 px-4 py-2 bg-blue-600 text-white rounded-lg hover:bg-blue-700"
+            onClick={() => router.push('/game/arena')}
+            className="bg-yellow-600 hover:bg-yellow-700 text-white px-6 py-2 rounded-lg transition-colors"
           >
-            Retry
+            Return to Arena
           </button>
         </div>
       </div>
     );
   }
 
+  // Render battle not found
+  if (!battle) {
+    return (
+      <div className="min-h-screen bg-gray-900 text-white flex items-center justify-center">
+        <div className="text-center max-w-md">
+          <div className="text-gray-400 text-6xl mb-4">🔍</div>
+          <h1 className="text-2xl font-bold text-gray-400 mb-2">Battle Not Found</h1>
+          <p className="text-gray-300 mb-6">The battle you're looking for doesn't exist or has been removed.</p>
+          <button
+            onClick={() => router.push('/game/arena')}
+            className="bg-yellow-600 hover:bg-yellow-700 text-white px-6 py-2 rounded-lg transition-colors"
+          >
+            Return to Arena
+          </button>
+        </div>
+      </div>
+    );
+  }
+
+  // Render unauthorized access
+  if (!user || (user.id !== battle.challenger_id && user.id !== battle.opponent_id)) {
+    return (
+      <div className="min-h-screen bg-gray-900 text-white flex items-center justify-center">
+        <div className="text-center max-w-md">
+          <div className="text-red-400 text-6xl mb-4">🚫</div>
+          <h1 className="text-2xl font-bold text-red-400 mb-2">Access Denied</h1>
+          <p className="text-gray-300 mb-6">You don't have permission to view this battle.</p>
+          <button
+            onClick={() => router.push('/game/arena')}
+            className="bg-yellow-600 hover:bg-yellow-700 text-white px-6 py-2 rounded-lg transition-colors"
+          >
+            Return to Arena
+          </button>
+        </div>
+      </div>
+    );
+  }
+
   return (
-    <div className="content-height">
-      <div className="p-4">
+    <div className="min-h-screen bg-gray-900 text-white">
+      <div className="container mx-auto px-4 py-8">
         {/* Header */}
-        <div className="flex justify-between items-center mb-4">
-          <h1 className="text-2xl font-bold">Battle Arena - {battle?.id}</h1>
-          <div className="flex gap-2">
-<<<<<<< HEAD
+        <div className="flex items-center justify-between mb-8">
+          <div>
+            <h1 className="text-3xl font-bold text-yellow-400">Battle Arena</h1>
+            <p className="text-gray-400">Battle ID: {battle.id.slice(0, 8)}...</p>
+          </div>
+          <div className="flex items-center gap-4">
             <button
               onClick={handleRefresh}
               disabled={refreshing}
-              className="flex items-center gap-2 px-4 py-2 bg-blue-600 text-white rounded-lg hover:bg-blue-700 disabled:bg-gray-600 disabled:cursor-not-allowed transition-colors"
-=======
-          <button
-            onClick={handleRefresh}
-            disabled={refreshing}
-            className="flex items-center gap-2 px-4 py-2 bg-blue-600 text-white rounded-lg hover:bg-blue-700 disabled:bg-gray-600 disabled:cursor-not-allowed transition-colors"
-          >
-            <RefreshCw className={`w-4 h-4 ${refreshing ? 'animate-spin' : ''}`} />
-            {refreshing ? 'Refreshing...' : 'Refresh'}
-          </button>
-        </div>
-      </div>
-
-      {/* Debug Panel - Remove this in production */}
-      {process.env.NODE_ENV === 'development' && (
-        <div className="mb-4 p-4 bg-gray-800 rounded-lg border border-gray-600">
-          <h3 className="text-sm font-bold text-yellow-400 mb-2">🔧 Debug Info</h3>
-          <div className="grid grid-cols-2 gap-4 text-xs">
-            <div>
-              <p><strong>Battle Status:</strong> {battle?.status || 'N/A'}</p>
-              <p><strong>Battle ID:</strong> {battle?.id || 'N/A'}</p>
-              <p><strong>User ID:</strong> {user?.id?.slice(0, 8) || 'N/A'}...</p>
-              <p><strong>Is Challenger:</strong> {user?.id === battle?.challenger_id ? 'Yes' : 'No'}</p>
+              className="flex items-center gap-2 bg-gray-700 hover:bg-gray-600 text-white px-4 py-2 rounded-lg transition-colors disabled:opacity-50"
+            >
+              <RefreshCw className={`h-4 w-4 ${refreshing ? 'animate-spin' : ''}`} />
+              Refresh
+            </button>
+            <button
+              onClick={() => router.push('/game/arena')}
+              className="bg-gray-700 hover:bg-gray-600 text-white px-4 py-2 rounded-lg transition-colors"
+            >
+              Back to Arena
+            </button>
+          </div>
+        </div>
+
+        {/* Battle Status */}
+        <div className="mb-6">
+          <div className="bg-gray-800 border border-gray-700 rounded-lg p-4">
+            <div className="flex items-center justify-between">
+              <div>
+                <span className="text-sm text-gray-400">Status:</span>
+                <span className={`ml-2 px-3 py-1 rounded-full text-sm font-medium ${battle.status === 'active' ? 'bg-blue-900 text-blue-300' :
+                  battle.status === 'cards_revealed' ? 'bg-yellow-900 text-yellow-300' :
+                    battle.status === 'completed' ? 'bg-green-900 text-green-300' :
+                      'bg-gray-700 text-gray-300'
+                  }`}>
+                  {battle.status.replace('_', ' ').toUpperCase()}
+                </span>
+              </div>
+              {battle.status === 'cards_revealed' && countdownSeconds > 0 && (
+                <div className="text-yellow-400 font-bold">
+                  Resolving in {countdownSeconds}s...
+                </div>
+              )}
             </div>
-            <div>
-              <p><strong>Player1 Card:</strong> {selection?.player1_card_id ? '✅' : '❌'}</p>
-              <p><strong>Player2 Card:</strong> {selection?.player2_card_id ? '✅' : '❌'}</p>
-              <p><strong>Both Submitted:</strong> {selection?.player1_card_id && selection?.player2_card_id ? '✅' : '❌'}</p>
-              <p><strong>Countdown:</strong> {countdownSeconds > 0 ? `${countdownSeconds}s` : 'N/A'}</p>
-            </div>
-          </div>
-          <div className="mt-2">
-            <p className="text-xs"><strong>Selection Data:</strong> {JSON.stringify(selection, null, 2)}</p>
-          </div>
-        </div>
-      )}
-
-      <div className="flex justify-between items-center mb-4">
-        <div className="flex gap-2">
-          {battle?.status === 'cards_revealed' && (
-            <button
-              onClick={() => {
-                if (battle.id) {
-                  console.log('Explicitly calling resolve-battle-v2 for cards_revealed state');
-                  supabase.functions.invoke('resolve-battle-v2', {
-                    body: { battle_id: battle.id }
-                  })
-                  .then(({ data, error }) => {
-                    if (error) {
-                      console.error('Error resolving battle:', error);
-                      return;
-                    }
-                    console.log('Battle resolved successfully:', data);
-                  });
-                }
-              }}
-              className="px-4 py-2 bg-green-600 text-white rounded-lg hover:bg-green-700 text-sm"
->>>>>>> 6f033f3e
-            >
-              <RefreshCw className={`w-4 h-4 ${refreshing ? 'animate-spin' : ''}`} />
-              {refreshing ? 'Refreshing...' : 'Refresh'}
-            </button>
-<<<<<<< HEAD
-
-            {/* Manual resolve button for development */}
-            {process.env.NODE_ENV === 'development' && battle?.status === 'cards_revealed' && (
-              <button
-                onClick={handleResolveBattle}
-                disabled={isResolving}
-                className="px-4 py-2 bg-green-600 text-white rounded-lg hover:bg-green-700 disabled:bg-gray-600 text-sm"
-              >
-                {isResolving ? 'Resolving...' : 'Force Resolve'}
-              </button>
-            )}
-          </div>
-        </div>
-
-        {/* Debug Panel - Development Only */}
-        {process.env.NODE_ENV === 'development' && (
-          <div className="mb-4 p-4 bg-gray-800 rounded-lg border border-gray-600">
-            <h3 className="text-sm font-bold text-yellow-400 mb-2">🔧 Debug Info</h3>
-            <div className="grid grid-cols-2 gap-4 text-xs">
-              <div>
-                <p><strong>Battle Status:</strong> {battle?.status || 'N/A'}</p>
-                <p><strong>Battle ID:</strong> {battle?.id || 'N/A'}</p>
-                <p><strong>User ID:</strong> {user?.id?.slice(0, 8) || 'N/A'}...</p>
-                <p><strong>Is Challenger:</strong> {user?.id === battle?.challenger_id ? 'Yes' : 'No'}</p>
-                <p><strong>Connected:</strong> {isConnected ? '✅' : '❌'}</p>
-              </div>
-              <div>
-                <p><strong>Player1 Card:</strong> {selection?.player1_card_id ? '✅' : '❌'}</p>
-                <p><strong>Player2 Card:</strong> {selection?.player2_card_id ? '✅' : '❌'}</p>
-                <p><strong>Cards Loading:</strong> {cardsLoading ? '⏳' : '✅'}</p>
-                <p><strong>Countdown:</strong> {countdownSeconds > 0 ? `${countdownSeconds}s` : 'N/A'}</p>
-                <p><strong>Resolution Error:</strong> {resolutionError ? '❌' : '✅'}</p>
-              </div>
-            </div>
-            {subscriptionError && (
-              <p className="text-red-400 text-xs mt-2">Subscription Error: {subscriptionError}</p>
-            )}
-          </div>
-        )}
-
-        {/* Main Content */}
-=======
-          )}
-          {/* Manual resolve button removed - auto-resolve is now working properly */}
-        </div>
-      </div>
->>>>>>> 6f033f3e
-        <div className="flex flex-col lg:flex-row gap-4">
-          <div className="w-full lg:w-3/4">
+          </div>
+        </div>
+
+        {/* Main Battle Content */}
+        <div className="grid grid-cols-1 lg:grid-cols-4 gap-8">
+          {/* Battle Phase Renderer */}
+          <div className="lg:col-span-3">
             <BattlePhaseRenderer
               battle={battle}
               selection={selection}
@@ -591,20 +223,61 @@
               player2Card={player2Card}
               user={user}
               countdownSeconds={countdownSeconds}
-              checkingSelection={checkingSelection}
-              playerHasSelected={playerHasSelected}
-              opponentHasSelected={opponentHasSelected}
-              lastUpdateTime={lastUpdateTime}
-              onCardSelection={handleCardSelection}
-              onResolveBattle={handleResolveBattle}
-              onReturnToGame={handleReturnToGame}
-              onFindNewBattle={handleFindNewBattle}
+              onCardSelection={handleSelectionConfirmed}
+              onResolveBattle={triggerResolution}
+              onReturnToGame={() => router.push('/game/arena')}
+              onFindNewBattle={() => router.push('/game/arena')}
             />
           </div>
 
-          {/* Game Log Sidebar */}
-          <div className="w-full lg:w-1/4">
-            {battle && <GameLog battleState={battle} />}
+          {/* Sidebar */}
+          <div className="lg:col-span-1">
+            <div className="space-y-6">
+              {/* Battle Info */}
+              <div className="bg-gray-800 border border-gray-700 rounded-lg p-4">
+                <h3 className="text-lg font-semibold text-yellow-400 mb-3">Battle Info</h3>
+                <div className="space-y-2 text-sm">
+                  <div className="flex justify-between">
+                    <span className="text-gray-400">Challenger:</span>
+                    <span className="text-white">
+                      {user.id === battle.challenger_id ? 'You' : 'Opponent'}
+                    </span>
+                  </div>
+                  <div className="flex justify-between">
+                    <span className="text-gray-400">Opponent:</span>
+                    <span className="text-white">
+                      {user.id === battle.opponent_id ? 'You' : 'Challenger'}
+                    </span>
+                  </div>
+                  <div className="flex justify-between">
+                    <span className="text-gray-400">Cards Submitted:</span>
+                    <span className="text-white">
+                      {bothPlayersSubmitted ? '2/2' : hasSubmittedCard ? '1/2' : '0/2'}
+                    </span>
+                  </div>
+                </div>
+              </div>
+
+              {/* Game Log */}
+              <GameLog battleId={battle.id} />
+
+              {/* Debug Info (Development Only) */}
+              {process.env.NODE_ENV === 'development' && (
+                <div className="bg-gray-800 border border-gray-700 rounded-lg p-4">
+                  <h3 className="text-lg font-semibold text-purple-400 mb-3">Debug Info</h3>
+                  <div className="space-y-2 text-xs text-gray-400">
+                    <div>Battle Status: {battle.status}</div>
+                    <div>Cards Loading: {cardsLoading ? 'Yes' : 'No'}</div>
+                    <div>Is Resolving: {isResolving ? 'Yes' : 'No'}</div>
+                    <div>Player1 Card: {player1Card ? 'Loaded' : 'Missing'}</div>
+                    <div>Player2 Card: {player2Card ? 'Loaded' : 'Missing'}</div>
+                    {resolutionError && (
+                      <div className="text-red-400">Resolution Error: {resolutionError}</div>
+                    )}
+                  </div>
+                </div>
+              )}
+            </div>
           </div>
         </div>
       </div>
